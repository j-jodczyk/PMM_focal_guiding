--- conflicted
+++ resolved
@@ -336,21 +336,14 @@
     }
 
      void processBatch(const std::vector<WeightedSample>& batch) {
-<<<<<<< HEAD
         // TODO: there must be a better way to do this, but for now:
         boost::unique_lock<boost::shared_mutex> lock(mtx);
 
-=======
->>>>>>> 531904da
         Eigen::MatrixXd responsibilities = Eigen::MatrixXd::Zero(batch.size(), components.size());
 
         // E-step
         {
-<<<<<<< HEAD
             // boost::shared_lock<boost::shared_mutex> lock(mtx);
-=======
-            boost::shared_lock<boost::shared_mutex> lock(mtx);
->>>>>>> 531904da
             for (size_t j = 0; j < components.size(); ++j) {
                 for (size_t i = 0; i < batch.size(); ++i) {
                     double resp = components[j].getWeight() * pdf(batch[i].point, components[j]);
@@ -367,11 +360,7 @@
 
         // M-step
         {
-<<<<<<< HEAD
             // boost::unique_lock<boost::shared_mutex> lock(mtx);
-=======
-            boost::unique_lock<boost::shared_mutex> lock(mtx);
->>>>>>> 531904da
             updateSufficientStatistics(batch, responsibilities);
             // SLog(mitsuba::EInfo, "Sufficient Statistics mutex release");
         }
